--- conflicted
+++ resolved
@@ -2,15 +2,10 @@
     "name": "vsc-fracas",
     "publisher": "Wonderstorm",
     "displayName": "Fracas",
-<<<<<<< HEAD
-    "description": "Syntax highlighting, code navigation, and REPL support for the Fracas and Racket programming languages",
-    "version": "0.1.4",
-=======
     "description": "Syntax highlighting, code navigation, document formatting, and REPL support for the Fracas and Racket programming languages",
     "version": "0.1.6",
->>>>>>> e16a70c4
     "enableProposedApi": true,
-        "enabledApiProposals": [
+    "enabledApiProposals": [
         "textSearchProvider",
         "findTextInFiles"
     ],
@@ -192,12 +187,7 @@
             {
                 "command": "vscode-fracas.compileSelectedFracasObject",
                 "title": "Fracas: Compile Selected Object"
-<<<<<<< HEAD
-            },
-=======
-            }
-            ,
->>>>>>> e16a70c4
+            },
             {
                 "command": "vscode-fracas.recompileFracasObject",
                 "title": "Fracas: Recompile Previous Object"
@@ -211,7 +201,7 @@
                     "group": "navigation"
                 },
                 {
-                    "when": "editorLangId == racket || editorLangId == racket",
+                    "when": "editorLangId == racket || editorLangId == fracas",
                     "command": "vscode-fracas.loadFileInRepl",
                     "group": "navigation"
                 }
